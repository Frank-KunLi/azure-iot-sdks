--- conflicted
+++ resolved
@@ -11,11 +11,7 @@
     <parent>
         <groupId>com.microsoft.azure.iothub-java-client</groupId>
         <artifactId>samples</artifactId>
-<<<<<<< HEAD
-        <version>1.0.5</version>
-=======
         <version>1.0.6</version>
->>>>>>> e5008930
     </parent>
     <properties>
         <project.build.sourceEncoding>UTF-8</project.build.sourceEncoding>
