--- conflicted
+++ resolved
@@ -6,9 +6,6 @@
 public class TransportUtils
 {
     public static String javaDeviceClientIdentifier = "com.microsoft.azure.iothub-java-client/";
-<<<<<<< HEAD
-    public static String clientVersion = "1.0.5";
-=======
     public static String clientVersion = "1.0.6";
 
     private static byte[] sleepIntervals = {1, 2, 4, 8, 16, 32, 60};
@@ -33,5 +30,4 @@
             return 0;
         }
     }
->>>>>>> e5008930
 }