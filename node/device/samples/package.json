{
  "name": "iot-device-samples",
  "version": "0.0.1",
  "private": true,
  "description": "Simple samples demonstrating how to use the Azure IoT device SDK for Node.js",
  "author": "Microsoft Corp.",
  "license": "MIT",
  "dependencies": {
<<<<<<< HEAD
    "azure-iot-device": "1.0.5",
    "azure-iot-device-amqp": "1.0.5",
    "azure-iot-device-http": "1.0.6",
    "azure-iot-device-mqtt": "1.0.5"
=======
    "azure-iot-device": "1.0.6",
    "azure-iot-device-amqp": "1.0.6",
    "azure-iot-device-http": "1.0.7",
    "azure-iot-device-mqtt": "1.0.6"
>>>>>>> e5008930
  },
  "devDependencies": {
    "jshint": "^2.8.0"
  },
  "scripts": {
    "lint": "jshint --show-non-errors .",
    "test": "npm -s run lint"
  }
}<|MERGE_RESOLUTION|>--- conflicted
+++ resolved
@@ -6,17 +6,10 @@
   "author": "Microsoft Corp.",
   "license": "MIT",
   "dependencies": {
-<<<<<<< HEAD
-    "azure-iot-device": "1.0.5",
-    "azure-iot-device-amqp": "1.0.5",
-    "azure-iot-device-http": "1.0.6",
-    "azure-iot-device-mqtt": "1.0.5"
-=======
     "azure-iot-device": "1.0.6",
     "azure-iot-device-amqp": "1.0.6",
     "azure-iot-device-http": "1.0.7",
     "azure-iot-device-mqtt": "1.0.6"
->>>>>>> e5008930
   },
   "devDependencies": {
     "jshint": "^2.8.0"
