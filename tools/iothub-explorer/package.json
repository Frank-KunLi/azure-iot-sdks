{
  "name": "iothub-explorer",
<<<<<<< HEAD
  "version": "1.1.0-dmpreview.5",
=======
  "version": "1.0.6",
>>>>>>> e5008930
  "description": "Azure IoT Hub Explorer",
  "author": "Microsoft Corporation",
  "license": "MIT",
  "main": "iothub-explorer.js",
  "bin": "iothub-explorer.js",
  "dependencies": {
    "amqp10": "2.1.2",
<<<<<<< HEAD
    "azure-iot-common": "1.0.5",
    "azure-iothub": "1.1.0-dmpreview.4",
=======
    "azure-iot-common": "1.0.6",
    "azure-iot-device": "1.0.6",
    "azure-iothub": "1.0.8",
>>>>>>> e5008930
    "bluebird": "^3.0.1",
    "colors-tmpl": "^1.0.0",
    "nopt": "^3.0.4",
    "prettyjson": "^1.1.3",
    "uuid": "^2.0.1"
  },
  "devDependencies": {
    "jshint": "^2.8.0"
  },
  "scripts": {
    "jshint": "jshint iothub-explorer.js",
    "test": "npm -s run-script jshint"
  },
  "engines": {
    "node": "^0.12 || ^4"
  },
  "repository": {
    "type": "git",
    "url": "git+https://github.com/Azure/azure-iot-sdks.git"
  },
  "bugs": {
    "url": "https://github.com/Azure/azure-iot-sdks/issues"
  },
  "homepage": "https://github.com/Azure/azure-iot-sdks#readme"
}<|MERGE_RESOLUTION|>--- conflicted
+++ resolved
@@ -1,10 +1,6 @@
 {
   "name": "iothub-explorer",
-<<<<<<< HEAD
   "version": "1.1.0-dmpreview.5",
-=======
-  "version": "1.0.6",
->>>>>>> e5008930
   "description": "Azure IoT Hub Explorer",
   "author": "Microsoft Corporation",
   "license": "MIT",
@@ -12,14 +8,9 @@
   "bin": "iothub-explorer.js",
   "dependencies": {
     "amqp10": "2.1.2",
-<<<<<<< HEAD
-    "azure-iot-common": "1.0.5",
-    "azure-iothub": "1.1.0-dmpreview.4",
-=======
     "azure-iot-common": "1.0.6",
     "azure-iot-device": "1.0.6",
-    "azure-iothub": "1.0.8",
->>>>>>> e5008930
+    "azure-iothub": "1.1.0-dmpreview.4",
     "bluebird": "^3.0.1",
     "colors-tmpl": "^1.0.0",
     "nopt": "^3.0.4",
